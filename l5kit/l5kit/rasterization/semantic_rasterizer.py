--- conflicted
+++ resolved
@@ -153,8 +153,7 @@
             lane_type = RasterEls.LANE_NOTL.name
             lane_tl_ids = set(self.mapAPI.get_lane_traffic_control_ids(lane_idx))
             for tl_id in lane_tl_ids.intersection(active_tl_ids):
-<<<<<<< HEAD
-                
+
                 tl_element = self.proto_API[tl_id].element.traffic_control_element
                 tl_xyz     = self.proto_API.unpack_deltas_cm(tl_element.points_x_deltas_cm,
                                                    tl_element.points_y_deltas_cm,
@@ -174,9 +173,7 @@
                     lane_color = (255, 255, 0)
 
                 cv2.circle(img, tuple(tl_xy[0]), 3, lane_color, -1) # TL visualized.
-=======
                 lane_type = self.mapAPI.get_color_for_face(tl_id)
->>>>>>> 43b9140a
 
             lanes_mask[lane_type][idx * 2: idx * 2 + 2] = True
 
