--- conflicted
+++ resolved
@@ -40,37 +40,21 @@
       scene_indices:
         - -1
   perturb_probability: 0
-<<<<<<< HEAD
   batch_size: 64
   shuffle: True
   num_workers: 16
-=======
-  batch_size: 256
-  shuffle: True
-  num_workers: 32
->>>>>>> fcb20cf5
 val_data_loader:
   datasets:
     - key: "sample_scenes/sample.zarr"
       scene_indices:
         - -1
   perturb_probability: 0
-<<<<<<< HEAD
   batch_size: 64
   shuffle: False
   num_workers: 16
-=======
-  batch_size: 256
-  shuffle: False
-  num_workers: 32
->>>>>>> fcb20cf5
 ###################
 ## Train params
 train_params:
   checkpoint_every_n_steps: 10000
-<<<<<<< HEAD
-  max_num_steps: 38850
-=======
-  max_num_steps: 9713
->>>>>>> fcb20cf5
+  max_num_steps: 2
   eval_every_n_steps: 10000